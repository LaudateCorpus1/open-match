steps:
- name: 'gcr.io/cloud-builders/docker'
  args: [
            'build', 
<<<<<<< HEAD
            '--tag=gcr.io/$PROJECT_ID/openmatch-devbase:latest', 
=======
            '--tag=gcr.io/$PROJECT_ID/openmatch-base:dev', 
>>>>>>> 721cd2f7
            '-f', 'Dockerfile.base', 
            '.'
        ]
images: ['gcr.io/$PROJECT_ID/openmatch-base:dev']<|MERGE_RESOLUTION|>--- conflicted
+++ resolved
@@ -2,11 +2,7 @@
 - name: 'gcr.io/cloud-builders/docker'
   args: [
             'build', 
-<<<<<<< HEAD
-            '--tag=gcr.io/$PROJECT_ID/openmatch-devbase:latest', 
-=======
             '--tag=gcr.io/$PROJECT_ID/openmatch-base:dev', 
->>>>>>> 721cd2f7
             '-f', 'Dockerfile.base', 
             '.'
         ]
