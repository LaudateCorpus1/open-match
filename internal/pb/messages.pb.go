--- conflicted
+++ resolved
@@ -3,22 +3,14 @@
 
 package pb
 
-import (
-	fmt "fmt"
-	proto "github.com/golang/protobuf/proto"
-	math "math"
-)
+import proto "github.com/golang/protobuf/proto"
+import fmt "fmt"
+import math "math"
 
 // Reference imports to suppress errors if they are not otherwise used.
 var _ = proto.Marshal
 var _ = fmt.Errorf
 var _ = math.Inf
-
-// This is a compile-time assertion to ensure that this generated file
-// is compatible with the proto package it is being compiled against.
-// A compilation error at this line likely means your copy of the
-// proto package needs to be updated.
-const _ = proto.ProtoPackageIsVersion2 // please upgrade the proto package
 
 // Open Match's internal representation and wire protocol format for "MatchObjects".
 // In order to request a match using the Backend API, your backend code should generate
@@ -32,41 +24,18 @@
 // MatchObject as input only require a few of them to be filled in.  Check the
 // gRPC function in question for more details.
 type MatchObject struct {
-	Id                   string        `protobuf:"bytes,1,opt,name=id,proto3" json:"id,omitempty"`
-	Properties           string        `protobuf:"bytes,2,opt,name=properties,proto3" json:"properties,omitempty"`
-	Error                string        `protobuf:"bytes,3,opt,name=error,proto3" json:"error,omitempty"`
-	Rosters              []*Roster     `protobuf:"bytes,4,rep,name=rosters,proto3" json:"rosters,omitempty"`
-	Pools                []*PlayerPool `protobuf:"bytes,5,rep,name=pools,proto3" json:"pools,omitempty"`
-	Status               string        `protobuf:"bytes,6,opt,name=status,proto3" json:"status,omitempty"`
-	XXX_NoUnkeyedLiteral struct{}      `json:"-"`
-	XXX_unrecognized     []byte        `json:"-"`
-	XXX_sizecache        int32         `json:"-"`
-}
-
-func (m *MatchObject) Reset()         { *m = MatchObject{} }
-func (m *MatchObject) String() string { return proto.CompactTextString(m) }
-func (*MatchObject) ProtoMessage()    {}
-func (*MatchObject) Descriptor() ([]byte, []int) {
-	return fileDescriptor_ec5e45ff8e70c33d, []int{0}
-}
-
-func (m *MatchObject) XXX_Unmarshal(b []byte) error {
-	return xxx_messageInfo_MatchObject.Unmarshal(m, b)
-}
-func (m *MatchObject) XXX_Marshal(b []byte, deterministic bool) ([]byte, error) {
-	return xxx_messageInfo_MatchObject.Marshal(b, m, deterministic)
-}
-func (m *MatchObject) XXX_Merge(src proto.Message) {
-	xxx_messageInfo_MatchObject.Merge(m, src)
-}
-func (m *MatchObject) XXX_Size() int {
-	return xxx_messageInfo_MatchObject.Size(m)
-}
-func (m *MatchObject) XXX_DiscardUnknown() {
-	xxx_messageInfo_MatchObject.DiscardUnknown(m)
-}
-
-var xxx_messageInfo_MatchObject proto.InternalMessageInfo
+	Id         string        `protobuf:"bytes,1,opt,name=id" json:"id,omitempty"`
+	Properties string        `protobuf:"bytes,2,opt,name=properties" json:"properties,omitempty"`
+	Error      string        `protobuf:"bytes,3,opt,name=error" json:"error,omitempty"`
+	Rosters    []*Roster     `protobuf:"bytes,4,rep,name=rosters" json:"rosters,omitempty"`
+	Pools      []*PlayerPool `protobuf:"bytes,5,rep,name=pools" json:"pools,omitempty"`
+	Status     string        `protobuf:"bytes,6,opt,name=status" json:"status,omitempty"`
+}
+
+func (m *MatchObject) Reset()                    { *m = MatchObject{} }
+func (m *MatchObject) String() string            { return proto.CompactTextString(m) }
+func (*MatchObject) ProtoMessage()               {}
+func (*MatchObject) Descriptor() ([]byte, []int) { return fileDescriptor4, []int{0} }
 
 func (m *MatchObject) GetId() string {
 	if m != nil {
@@ -112,37 +81,14 @@
 
 // Data structure to hold a list of players in a match.
 type Roster struct {
-	Name                 string    `protobuf:"bytes,1,opt,name=name,proto3" json:"name,omitempty"`
-	Players              []*Player `protobuf:"bytes,2,rep,name=players,proto3" json:"players,omitempty"`
-	XXX_NoUnkeyedLiteral struct{}  `json:"-"`
-	XXX_unrecognized     []byte    `json:"-"`
-	XXX_sizecache        int32     `json:"-"`
-}
-
-func (m *Roster) Reset()         { *m = Roster{} }
-func (m *Roster) String() string { return proto.CompactTextString(m) }
-func (*Roster) ProtoMessage()    {}
-func (*Roster) Descriptor() ([]byte, []int) {
-	return fileDescriptor_ec5e45ff8e70c33d, []int{1}
-}
-
-func (m *Roster) XXX_Unmarshal(b []byte) error {
-	return xxx_messageInfo_Roster.Unmarshal(m, b)
-}
-func (m *Roster) XXX_Marshal(b []byte, deterministic bool) ([]byte, error) {
-	return xxx_messageInfo_Roster.Marshal(b, m, deterministic)
-}
-func (m *Roster) XXX_Merge(src proto.Message) {
-	xxx_messageInfo_Roster.Merge(m, src)
-}
-func (m *Roster) XXX_Size() int {
-	return xxx_messageInfo_Roster.Size(m)
-}
-func (m *Roster) XXX_DiscardUnknown() {
-	xxx_messageInfo_Roster.DiscardUnknown(m)
-}
-
-var xxx_messageInfo_Roster proto.InternalMessageInfo
+	Name    string    `protobuf:"bytes,1,opt,name=name" json:"name,omitempty"`
+	Players []*Player `protobuf:"bytes,2,rep,name=players" json:"players,omitempty"`
+}
+
+func (m *Roster) Reset()                    { *m = Roster{} }
+func (m *Roster) String() string            { return proto.CompactTextString(m) }
+func (*Roster) ProtoMessage()               {}
+func (*Roster) Descriptor() ([]byte, []int) { return fileDescriptor4, []int{1} }
 
 func (m *Roster) GetName() string {
 	if m != nil {
@@ -160,40 +106,17 @@
 
 // A 'hard' filter to apply to the player pool.
 type Filter struct {
-	Name                 string   `protobuf:"bytes,1,opt,name=name,proto3" json:"name,omitempty"`
-	Attribute            string   `protobuf:"bytes,2,opt,name=attribute,proto3" json:"attribute,omitempty"`
-	Maxv                 int64    `protobuf:"varint,3,opt,name=maxv,proto3" json:"maxv,omitempty"`
-	Minv                 int64    `protobuf:"varint,4,opt,name=minv,proto3" json:"minv,omitempty"`
-	Stats                *Stats   `protobuf:"bytes,5,opt,name=stats,proto3" json:"stats,omitempty"`
-	XXX_NoUnkeyedLiteral struct{} `json:"-"`
-	XXX_unrecognized     []byte   `json:"-"`
-	XXX_sizecache        int32    `json:"-"`
-}
-
-func (m *Filter) Reset()         { *m = Filter{} }
-func (m *Filter) String() string { return proto.CompactTextString(m) }
-func (*Filter) ProtoMessage()    {}
-func (*Filter) Descriptor() ([]byte, []int) {
-	return fileDescriptor_ec5e45ff8e70c33d, []int{2}
-}
-
-func (m *Filter) XXX_Unmarshal(b []byte) error {
-	return xxx_messageInfo_Filter.Unmarshal(m, b)
-}
-func (m *Filter) XXX_Marshal(b []byte, deterministic bool) ([]byte, error) {
-	return xxx_messageInfo_Filter.Marshal(b, m, deterministic)
-}
-func (m *Filter) XXX_Merge(src proto.Message) {
-	xxx_messageInfo_Filter.Merge(m, src)
-}
-func (m *Filter) XXX_Size() int {
-	return xxx_messageInfo_Filter.Size(m)
-}
-func (m *Filter) XXX_DiscardUnknown() {
-	xxx_messageInfo_Filter.DiscardUnknown(m)
-}
-
-var xxx_messageInfo_Filter proto.InternalMessageInfo
+	Name      string `protobuf:"bytes,1,opt,name=name" json:"name,omitempty"`
+	Attribute string `protobuf:"bytes,2,opt,name=attribute" json:"attribute,omitempty"`
+	Maxv      int64  `protobuf:"varint,3,opt,name=maxv" json:"maxv,omitempty"`
+	Minv      int64  `protobuf:"varint,4,opt,name=minv" json:"minv,omitempty"`
+	Stats     *Stats `protobuf:"bytes,5,opt,name=stats" json:"stats,omitempty"`
+}
+
+func (m *Filter) Reset()                    { *m = Filter{} }
+func (m *Filter) String() string            { return proto.CompactTextString(m) }
+func (*Filter) ProtoMessage()               {}
+func (*Filter) Descriptor() ([]byte, []int) { return fileDescriptor4, []int{2} }
 
 func (m *Filter) GetName() string {
 	if m != nil {
@@ -232,37 +155,14 @@
 
 // Holds statistics
 type Stats struct {
-	Count                int64    `protobuf:"varint,1,opt,name=count,proto3" json:"count,omitempty"`
-	Elapsed              float64  `protobuf:"fixed64,2,opt,name=elapsed,proto3" json:"elapsed,omitempty"`
-	XXX_NoUnkeyedLiteral struct{} `json:"-"`
-	XXX_unrecognized     []byte   `json:"-"`
-	XXX_sizecache        int32    `json:"-"`
-}
-
-func (m *Stats) Reset()         { *m = Stats{} }
-func (m *Stats) String() string { return proto.CompactTextString(m) }
-func (*Stats) ProtoMessage()    {}
-func (*Stats) Descriptor() ([]byte, []int) {
-	return fileDescriptor_ec5e45ff8e70c33d, []int{3}
-}
-
-func (m *Stats) XXX_Unmarshal(b []byte) error {
-	return xxx_messageInfo_Stats.Unmarshal(m, b)
-}
-func (m *Stats) XXX_Marshal(b []byte, deterministic bool) ([]byte, error) {
-	return xxx_messageInfo_Stats.Marshal(b, m, deterministic)
-}
-func (m *Stats) XXX_Merge(src proto.Message) {
-	xxx_messageInfo_Stats.Merge(m, src)
-}
-func (m *Stats) XXX_Size() int {
-	return xxx_messageInfo_Stats.Size(m)
-}
-func (m *Stats) XXX_DiscardUnknown() {
-	xxx_messageInfo_Stats.DiscardUnknown(m)
-}
-
-var xxx_messageInfo_Stats proto.InternalMessageInfo
+	Count   int64   `protobuf:"varint,1,opt,name=count" json:"count,omitempty"`
+	Elapsed float64 `protobuf:"fixed64,2,opt,name=elapsed" json:"elapsed,omitempty"`
+}
+
+func (m *Stats) Reset()                    { *m = Stats{} }
+func (m *Stats) String() string            { return proto.CompactTextString(m) }
+func (*Stats) ProtoMessage()               {}
+func (*Stats) Descriptor() ([]byte, []int) { return fileDescriptor4, []int{3} }
 
 func (m *Stats) GetCount() int64 {
 	if m != nil {
@@ -285,39 +185,16 @@
 // PlayerPool as input only require a few of them to be filled in.  Check the
 // gRPC function in question for more details.
 type PlayerPool struct {
-	Name                 string    `protobuf:"bytes,1,opt,name=name,proto3" json:"name,omitempty"`
-	Filters              []*Filter `protobuf:"bytes,2,rep,name=filters,proto3" json:"filters,omitempty"`
-	Roster               *Roster   `protobuf:"bytes,3,opt,name=roster,proto3" json:"roster,omitempty"`
-	Stats                *Stats    `protobuf:"bytes,4,opt,name=stats,proto3" json:"stats,omitempty"`
-	XXX_NoUnkeyedLiteral struct{}  `json:"-"`
-	XXX_unrecognized     []byte    `json:"-"`
-	XXX_sizecache        int32     `json:"-"`
-}
-
-func (m *PlayerPool) Reset()         { *m = PlayerPool{} }
-func (m *PlayerPool) String() string { return proto.CompactTextString(m) }
-func (*PlayerPool) ProtoMessage()    {}
-func (*PlayerPool) Descriptor() ([]byte, []int) {
-	return fileDescriptor_ec5e45ff8e70c33d, []int{4}
-}
-
-func (m *PlayerPool) XXX_Unmarshal(b []byte) error {
-	return xxx_messageInfo_PlayerPool.Unmarshal(m, b)
-}
-func (m *PlayerPool) XXX_Marshal(b []byte, deterministic bool) ([]byte, error) {
-	return xxx_messageInfo_PlayerPool.Marshal(b, m, deterministic)
-}
-func (m *PlayerPool) XXX_Merge(src proto.Message) {
-	xxx_messageInfo_PlayerPool.Merge(m, src)
-}
-func (m *PlayerPool) XXX_Size() int {
-	return xxx_messageInfo_PlayerPool.Size(m)
-}
-func (m *PlayerPool) XXX_DiscardUnknown() {
-	xxx_messageInfo_PlayerPool.DiscardUnknown(m)
-}
-
-var xxx_messageInfo_PlayerPool proto.InternalMessageInfo
+	Name    string    `protobuf:"bytes,1,opt,name=name" json:"name,omitempty"`
+	Filters []*Filter `protobuf:"bytes,2,rep,name=filters" json:"filters,omitempty"`
+	Roster  *Roster   `protobuf:"bytes,3,opt,name=roster" json:"roster,omitempty"`
+	Stats   *Stats    `protobuf:"bytes,4,opt,name=stats" json:"stats,omitempty"`
+}
+
+func (m *PlayerPool) Reset()                    { *m = PlayerPool{} }
+func (m *PlayerPool) String() string            { return proto.CompactTextString(m) }
+func (*PlayerPool) ProtoMessage()               {}
+func (*PlayerPool) Descriptor() ([]byte, []int) { return fileDescriptor4, []int{4} }
 
 func (m *PlayerPool) GetName() string {
 	if m != nil {
@@ -356,7 +233,6 @@
 // Player as input only require a few of them to be filled in.  Check the
 // gRPC function in question for more details.
 type Player struct {
-<<<<<<< HEAD
 	Id         string              `protobuf:"bytes,1,opt,name=id" json:"id,omitempty"`
 	Properties string              `protobuf:"bytes,2,opt,name=properties" json:"properties,omitempty"`
 	Pool       string              `protobuf:"bytes,3,opt,name=pool" json:"pool,omitempty"`
@@ -364,41 +240,12 @@
 	Assignment string              `protobuf:"bytes,5,opt,name=assignment" json:"assignment,omitempty"`
 	Status     string              `protobuf:"bytes,6,opt,name=status" json:"status,omitempty"`
 	Error      string              `protobuf:"bytes,7,opt,name=error" json:"error,omitempty"`
-=======
-	Id                   string              `protobuf:"bytes,1,opt,name=id,proto3" json:"id,omitempty"`
-	Properties           string              `protobuf:"bytes,2,opt,name=properties,proto3" json:"properties,omitempty"`
-	Pool                 string              `protobuf:"bytes,3,opt,name=pool,proto3" json:"pool,omitempty"`
-	Attributes           []*Player_Attribute `protobuf:"bytes,4,rep,name=attributes,proto3" json:"attributes,omitempty"`
-	XXX_NoUnkeyedLiteral struct{}            `json:"-"`
-	XXX_unrecognized     []byte              `json:"-"`
-	XXX_sizecache        int32               `json:"-"`
->>>>>>> 3fcedbf1
-}
-
-func (m *Player) Reset()         { *m = Player{} }
-func (m *Player) String() string { return proto.CompactTextString(m) }
-func (*Player) ProtoMessage()    {}
-func (*Player) Descriptor() ([]byte, []int) {
-	return fileDescriptor_ec5e45ff8e70c33d, []int{5}
-}
-
-func (m *Player) XXX_Unmarshal(b []byte) error {
-	return xxx_messageInfo_Player.Unmarshal(m, b)
-}
-func (m *Player) XXX_Marshal(b []byte, deterministic bool) ([]byte, error) {
-	return xxx_messageInfo_Player.Marshal(b, m, deterministic)
-}
-func (m *Player) XXX_Merge(src proto.Message) {
-	xxx_messageInfo_Player.Merge(m, src)
-}
-func (m *Player) XXX_Size() int {
-	return xxx_messageInfo_Player.Size(m)
-}
-func (m *Player) XXX_DiscardUnknown() {
-	xxx_messageInfo_Player.DiscardUnknown(m)
-}
-
-var xxx_messageInfo_Player proto.InternalMessageInfo
+}
+
+func (m *Player) Reset()                    { *m = Player{} }
+func (m *Player) String() string            { return proto.CompactTextString(m) }
+func (*Player) ProtoMessage()               {}
+func (*Player) Descriptor() ([]byte, []int) { return fileDescriptor4, []int{5} }
 
 func (m *Player) GetId() string {
 	if m != nil {
@@ -450,37 +297,14 @@
 }
 
 type Player_Attribute struct {
-	Name                 string   `protobuf:"bytes,1,opt,name=name,proto3" json:"name,omitempty"`
-	Value                int64    `protobuf:"varint,2,opt,name=value,proto3" json:"value,omitempty"`
-	XXX_NoUnkeyedLiteral struct{} `json:"-"`
-	XXX_unrecognized     []byte   `json:"-"`
-	XXX_sizecache        int32    `json:"-"`
-}
-
-func (m *Player_Attribute) Reset()         { *m = Player_Attribute{} }
-func (m *Player_Attribute) String() string { return proto.CompactTextString(m) }
-func (*Player_Attribute) ProtoMessage()    {}
-func (*Player_Attribute) Descriptor() ([]byte, []int) {
-	return fileDescriptor_ec5e45ff8e70c33d, []int{5, 0}
-}
-
-func (m *Player_Attribute) XXX_Unmarshal(b []byte) error {
-	return xxx_messageInfo_Player_Attribute.Unmarshal(m, b)
-}
-func (m *Player_Attribute) XXX_Marshal(b []byte, deterministic bool) ([]byte, error) {
-	return xxx_messageInfo_Player_Attribute.Marshal(b, m, deterministic)
-}
-func (m *Player_Attribute) XXX_Merge(src proto.Message) {
-	xxx_messageInfo_Player_Attribute.Merge(m, src)
-}
-func (m *Player_Attribute) XXX_Size() int {
-	return xxx_messageInfo_Player_Attribute.Size(m)
-}
-func (m *Player_Attribute) XXX_DiscardUnknown() {
-	xxx_messageInfo_Player_Attribute.DiscardUnknown(m)
-}
-
-var xxx_messageInfo_Player_Attribute proto.InternalMessageInfo
+	Name  string `protobuf:"bytes,1,opt,name=name" json:"name,omitempty"`
+	Value int64  `protobuf:"varint,2,opt,name=value" json:"value,omitempty"`
+}
+
+func (m *Player_Attribute) Reset()                    { *m = Player_Attribute{} }
+func (m *Player_Attribute) String() string            { return proto.CompactTextString(m) }
+func (*Player_Attribute) ProtoMessage()               {}
+func (*Player_Attribute) Descriptor() ([]byte, []int) { return fileDescriptor4, []int{5, 0} }
 
 func (m *Player_Attribute) GetName() string {
 	if m != nil {
@@ -498,37 +322,14 @@
 
 // Simple message to return success/failure and error status.
 type Result struct {
-	Success              bool     `protobuf:"varint,1,opt,name=success,proto3" json:"success,omitempty"`
-	Error                string   `protobuf:"bytes,2,opt,name=error,proto3" json:"error,omitempty"`
-	XXX_NoUnkeyedLiteral struct{} `json:"-"`
-	XXX_unrecognized     []byte   `json:"-"`
-	XXX_sizecache        int32    `json:"-"`
-}
-
-func (m *Result) Reset()         { *m = Result{} }
-func (m *Result) String() string { return proto.CompactTextString(m) }
-func (*Result) ProtoMessage()    {}
-func (*Result) Descriptor() ([]byte, []int) {
-	return fileDescriptor_ec5e45ff8e70c33d, []int{6}
-}
-
-func (m *Result) XXX_Unmarshal(b []byte) error {
-	return xxx_messageInfo_Result.Unmarshal(m, b)
-}
-func (m *Result) XXX_Marshal(b []byte, deterministic bool) ([]byte, error) {
-	return xxx_messageInfo_Result.Marshal(b, m, deterministic)
-}
-func (m *Result) XXX_Merge(src proto.Message) {
-	xxx_messageInfo_Result.Merge(m, src)
-}
-func (m *Result) XXX_Size() int {
-	return xxx_messageInfo_Result.Size(m)
-}
-func (m *Result) XXX_DiscardUnknown() {
-	xxx_messageInfo_Result.DiscardUnknown(m)
-}
-
-var xxx_messageInfo_Result proto.InternalMessageInfo
+	Success bool   `protobuf:"varint,1,opt,name=success" json:"success,omitempty"`
+	Error   string `protobuf:"bytes,2,opt,name=error" json:"error,omitempty"`
+}
+
+func (m *Result) Reset()                    { *m = Result{} }
+func (m *Result) String() string            { return proto.CompactTextString(m) }
+func (*Result) ProtoMessage()               {}
+func (*Result) Descriptor() ([]byte, []int) { return fileDescriptor4, []int{6} }
 
 func (m *Result) GetSuccess() bool {
 	if m != nil {
@@ -546,37 +347,13 @@
 
 // IlInput is an empty message reserved for future use.
 type IlInput struct {
-	XXX_NoUnkeyedLiteral struct{} `json:"-"`
-	XXX_unrecognized     []byte   `json:"-"`
-	XXX_sizecache        int32    `json:"-"`
-}
-
-func (m *IlInput) Reset()         { *m = IlInput{} }
-func (m *IlInput) String() string { return proto.CompactTextString(m) }
-func (*IlInput) ProtoMessage()    {}
-func (*IlInput) Descriptor() ([]byte, []int) {
-	return fileDescriptor_ec5e45ff8e70c33d, []int{7}
-}
-
-func (m *IlInput) XXX_Unmarshal(b []byte) error {
-	return xxx_messageInfo_IlInput.Unmarshal(m, b)
-}
-func (m *IlInput) XXX_Marshal(b []byte, deterministic bool) ([]byte, error) {
-	return xxx_messageInfo_IlInput.Marshal(b, m, deterministic)
-}
-func (m *IlInput) XXX_Merge(src proto.Message) {
-	xxx_messageInfo_IlInput.Merge(m, src)
-}
-func (m *IlInput) XXX_Size() int {
-	return xxx_messageInfo_IlInput.Size(m)
-}
-func (m *IlInput) XXX_DiscardUnknown() {
-	xxx_messageInfo_IlInput.DiscardUnknown(m)
-}
-
-var xxx_messageInfo_IlInput proto.InternalMessageInfo
-
-<<<<<<< HEAD
+}
+
+func (m *IlInput) Reset()                    { *m = IlInput{} }
+func (m *IlInput) String() string            { return proto.CompactTextString(m) }
+func (*IlInput) ProtoMessage()               {}
+func (*IlInput) Descriptor() ([]byte, []int) { return fileDescriptor4, []int{7} }
+
 type Assignments struct {
 	Rosters    []*Roster `protobuf:"bytes,1,rep,name=rosters" json:"rosters,omitempty"`
 	Assignment string    `protobuf:"bytes,10,opt,name=assignment" json:"assignment,omitempty"`
@@ -585,82 +362,7 @@
 func (m *Assignments) Reset()                    { *m = Assignments{} }
 func (m *Assignments) String() string            { return proto.CompactTextString(m) }
 func (*Assignments) ProtoMessage()               {}
-func (*Assignments) Descriptor() ([]byte, []int) { return fileDescriptor3, []int{8} }
-=======
-// Simple message used to pass the connection string for the DGS to the player.
-// DEPRECATED: Likely to be integrated into another protobuf message in a future version.
-type ConnectionInfo struct {
-	ConnectionString     string   `protobuf:"bytes,1,opt,name=connection_string,json=connectionString,proto3" json:"connection_string,omitempty"`
-	XXX_NoUnkeyedLiteral struct{} `json:"-"`
-	XXX_unrecognized     []byte   `json:"-"`
-	XXX_sizecache        int32    `json:"-"`
-}
-
-func (m *ConnectionInfo) Reset()         { *m = ConnectionInfo{} }
-func (m *ConnectionInfo) String() string { return proto.CompactTextString(m) }
-func (*ConnectionInfo) ProtoMessage()    {}
-func (*ConnectionInfo) Descriptor() ([]byte, []int) {
-	return fileDescriptor_ec5e45ff8e70c33d, []int{8}
-}
-
-func (m *ConnectionInfo) XXX_Unmarshal(b []byte) error {
-	return xxx_messageInfo_ConnectionInfo.Unmarshal(m, b)
-}
-func (m *ConnectionInfo) XXX_Marshal(b []byte, deterministic bool) ([]byte, error) {
-	return xxx_messageInfo_ConnectionInfo.Marshal(b, m, deterministic)
-}
-func (m *ConnectionInfo) XXX_Merge(src proto.Message) {
-	xxx_messageInfo_ConnectionInfo.Merge(m, src)
-}
-func (m *ConnectionInfo) XXX_Size() int {
-	return xxx_messageInfo_ConnectionInfo.Size(m)
-}
-func (m *ConnectionInfo) XXX_DiscardUnknown() {
-	xxx_messageInfo_ConnectionInfo.DiscardUnknown(m)
-}
-
-var xxx_messageInfo_ConnectionInfo proto.InternalMessageInfo
-
-func (m *ConnectionInfo) GetConnectionString() string {
-	if m != nil {
-		return m.ConnectionString
-	}
-	return ""
-}
-
-type Assignments struct {
-	Rosters              []*Roster       `protobuf:"bytes,1,rep,name=rosters,proto3" json:"rosters,omitempty"`
-	ConnectionInfo       *ConnectionInfo `protobuf:"bytes,2,opt,name=connection_info,json=connectionInfo,proto3" json:"connection_info,omitempty"`
-	XXX_NoUnkeyedLiteral struct{}        `json:"-"`
-	XXX_unrecognized     []byte          `json:"-"`
-	XXX_sizecache        int32           `json:"-"`
-}
-
-func (m *Assignments) Reset()         { *m = Assignments{} }
-func (m *Assignments) String() string { return proto.CompactTextString(m) }
-func (*Assignments) ProtoMessage()    {}
-func (*Assignments) Descriptor() ([]byte, []int) {
-	return fileDescriptor_ec5e45ff8e70c33d, []int{9}
-}
-
-func (m *Assignments) XXX_Unmarshal(b []byte) error {
-	return xxx_messageInfo_Assignments.Unmarshal(m, b)
-}
-func (m *Assignments) XXX_Marshal(b []byte, deterministic bool) ([]byte, error) {
-	return xxx_messageInfo_Assignments.Marshal(b, m, deterministic)
-}
-func (m *Assignments) XXX_Merge(src proto.Message) {
-	xxx_messageInfo_Assignments.Merge(m, src)
-}
-func (m *Assignments) XXX_Size() int {
-	return xxx_messageInfo_Assignments.Size(m)
-}
-func (m *Assignments) XXX_DiscardUnknown() {
-	xxx_messageInfo_Assignments.DiscardUnknown(m)
-}
-
-var xxx_messageInfo_Assignments proto.InternalMessageInfo
->>>>>>> 3fcedbf1
+func (*Assignments) Descriptor() ([]byte, []int) { return fileDescriptor4, []int{8} }
 
 func (m *Assignments) GetRosters() []*Roster {
 	if m != nil {
@@ -676,75 +378,81 @@
 	return ""
 }
 
-type Profile struct {
-	ProfileId            string   `protobuf:"bytes,1,opt,name=profile_id,json=profileId,proto3" json:"profile_id,omitempty"`
-	ProposalId           string   `protobuf:"bytes,2,opt,name=proposal_id,json=proposalId,proto3" json:"proposal_id,omitempty"`
-	RequestId            string   `protobuf:"bytes,3,opt,name=request_id,json=requestId,proto3" json:"request_id,omitempty"`
-	ErrorId              string   `protobuf:"bytes,4,opt,name=error_id,json=errorId,proto3" json:"error_id,omitempty"`
-	Timestamp            string   `protobuf:"bytes,5,opt,name=timestamp,proto3" json:"timestamp,omitempty"`
-	XXX_NoUnkeyedLiteral struct{} `json:"-"`
-	XXX_unrecognized     []byte   `json:"-"`
-	XXX_sizecache        int32    `json:"-"`
-}
-
-func (m *Profile) Reset()         { *m = Profile{} }
-func (m *Profile) String() string { return proto.CompactTextString(m) }
-func (*Profile) ProtoMessage()    {}
-func (*Profile) Descriptor() ([]byte, []int) {
-	return fileDescriptor_ec5e45ff8e70c33d, []int{10}
-}
-
-func (m *Profile) XXX_Unmarshal(b []byte) error {
-	return xxx_messageInfo_Profile.Unmarshal(m, b)
-}
-func (m *Profile) XXX_Marshal(b []byte, deterministic bool) ([]byte, error) {
-	return xxx_messageInfo_Profile.Marshal(b, m, deterministic)
-}
-func (m *Profile) XXX_Merge(src proto.Message) {
-	xxx_messageInfo_Profile.Merge(m, src)
-}
-func (m *Profile) XXX_Size() int {
-	return xxx_messageInfo_Profile.Size(m)
-}
-func (m *Profile) XXX_DiscardUnknown() {
-	xxx_messageInfo_Profile.DiscardUnknown(m)
-}
-
-var xxx_messageInfo_Profile proto.InternalMessageInfo
-
-func (m *Profile) GetProfileId() string {
+// The message for passing in the per-request identifiers
+// to a matchmaking function; used so it knows which records to
+// write/update in state storage.
+type Request struct {
+	ProfileId  string `protobuf:"bytes,1,opt,name=profile_id,json=profileId" json:"profile_id,omitempty"`
+	ProposalId string `protobuf:"bytes,2,opt,name=proposal_id,json=proposalId" json:"proposal_id,omitempty"`
+	RequestId  string `protobuf:"bytes,3,opt,name=request_id,json=requestId" json:"request_id,omitempty"`
+	ErrorId    string `protobuf:"bytes,4,opt,name=error_id,json=errorId" json:"error_id,omitempty"`
+	Timestamp  string `protobuf:"bytes,5,opt,name=timestamp" json:"timestamp,omitempty"`
+}
+
+func (m *Request) Reset()                    { *m = Request{} }
+func (m *Request) String() string            { return proto.CompactTextString(m) }
+func (*Request) ProtoMessage()               {}
+func (*Request) Descriptor() ([]byte, []int) { return fileDescriptor4, []int{9} }
+
+func (m *Request) GetProfileId() string {
 	if m != nil {
 		return m.ProfileId
 	}
 	return ""
 }
 
-func (m *Profile) GetProposalId() string {
+func (m *Request) GetProposalId() string {
 	if m != nil {
 		return m.ProposalId
 	}
 	return ""
 }
 
-func (m *Profile) GetRequestId() string {
+func (m *Request) GetRequestId() string {
 	if m != nil {
 		return m.RequestId
 	}
 	return ""
 }
 
-func (m *Profile) GetErrorId() string {
+func (m *Request) GetErrorId() string {
 	if m != nil {
 		return m.ErrorId
 	}
 	return ""
 }
 
-func (m *Profile) GetTimestamp() string {
+func (m *Request) GetTimestamp() string {
 	if m != nil {
 		return m.Timestamp
 	}
 	return ""
+}
+
+// The message for passing all the necessary arguments to a
+// matchmaking function.
+type Arguments struct {
+	Request     *Request     `protobuf:"bytes,1,opt,name=request" json:"request,omitempty"`
+	Matchobject *MatchObject `protobuf:"bytes,2,opt,name=matchobject" json:"matchobject,omitempty"`
+}
+
+func (m *Arguments) Reset()                    { *m = Arguments{} }
+func (m *Arguments) String() string            { return proto.CompactTextString(m) }
+func (*Arguments) ProtoMessage()               {}
+func (*Arguments) Descriptor() ([]byte, []int) { return fileDescriptor4, []int{10} }
+
+func (m *Arguments) GetRequest() *Request {
+	if m != nil {
+		return m.Request
+	}
+	return nil
+}
+
+func (m *Arguments) GetMatchobject() *MatchObject {
+	if m != nil {
+		return m.Matchobject
+	}
+	return nil
 }
 
 func init() {
@@ -758,95 +466,53 @@
 	proto.RegisterType((*Result)(nil), "messages.Result")
 	proto.RegisterType((*IlInput)(nil), "messages.IlInput")
 	proto.RegisterType((*Assignments)(nil), "messages.Assignments")
-<<<<<<< HEAD
-}
-
-func init() { proto.RegisterFile("api/protobuf-spec/messages.proto", fileDescriptor3) }
-
-var fileDescriptor3 = []byte{
-	// 532 bytes of a gzipped FileDescriptorProto
-	0x1f, 0x8b, 0x08, 0x00, 0x00, 0x00, 0x00, 0x00, 0x02, 0xff, 0x94, 0x54, 0x51, 0x8b, 0xd3, 0x40,
-	0x10, 0x26, 0x6d, 0x93, 0x5e, 0xa7, 0xa0, 0xb2, 0x14, 0x09, 0x87, 0x48, 0x09, 0x08, 0xe5, 0xe0,
-	0x1a, 0x38, 0x39, 0x4e, 0x7c, 0xab, 0x82, 0x7a, 0x0f, 0x62, 0x59, 0x9f, 0xf4, 0x6d, 0x93, 0x6e,
-	0x7b, 0x2b, 0x9b, 0xec, 0xb2, 0xbb, 0x29, 0xfa, 0x13, 0x7c, 0xf0, 0x27, 0xf8, 0x0b, 0xfc, 0x93,
-	0x92, 0xd9, 0xa4, 0x89, 0xf5, 0x4e, 0xb9, 0xb7, 0x9d, 0x6f, 0xbe, 0xcd, 0x7c, 0xdf, 0xcc, 0x64,
-	0x61, 0xce, 0xb4, 0x48, 0xb5, 0x51, 0x4e, 0x65, 0xd5, 0xf6, 0xdc, 0x6a, 0x9e, 0xa7, 0x05, 0xb7,
-	0x96, 0xed, 0xb8, 0x5d, 0x22, 0x4c, 0x4e, 0xda, 0x38, 0xf9, 0x15, 0xc0, 0xf4, 0x3d, 0x73, 0xf9,
-	0xcd, 0x87, 0xec, 0x0b, 0xcf, 0x1d, 0x79, 0x00, 0x03, 0xb1, 0x89, 0x83, 0x79, 0xb0, 0x98, 0xd0,
-	0x81, 0xd8, 0x90, 0xa7, 0x00, 0xda, 0x28, 0xcd, 0x8d, 0x13, 0xdc, 0xc6, 0x03, 0xc4, 0x7b, 0x08,
-	0x99, 0x41, 0xc8, 0x8d, 0x51, 0x26, 0x1e, 0x62, 0xca, 0x07, 0xe4, 0x0c, 0xc6, 0x46, 0x59, 0xc7,
-	0x8d, 0x8d, 0x47, 0xf3, 0xe1, 0x62, 0x7a, 0xf1, 0x68, 0x79, 0x50, 0x40, 0x31, 0x41, 0x5b, 0x02,
-	0x39, 0x83, 0x50, 0x2b, 0x25, 0x6d, 0x1c, 0x22, 0x73, 0xd6, 0x31, 0xd7, 0x92, 0x7d, 0xe3, 0x66,
-	0xad, 0x94, 0xa4, 0x9e, 0x92, 0xbc, 0x83, 0xc8, 0x5f, 0x27, 0x04, 0x46, 0x25, 0x2b, 0x78, 0xa3,
-	0x14, 0xcf, 0x75, 0x55, 0x8d, 0x57, 0x6a, 0xa1, 0x47, 0x55, 0xfd, 0xb7, 0x68, 0x4b, 0x48, 0xbe,
-	0x07, 0x10, 0xbd, 0x11, 0xf2, 0xae, 0x4f, 0x3d, 0x81, 0x09, 0x73, 0xce, 0x88, 0xac, 0x72, 0xbc,
-	0x71, 0xdd, 0x01, 0xf5, 0x8d, 0x82, 0x7d, 0xdd, 0xa3, 0xe7, 0x21, 0xc5, 0x33, 0x62, 0xa2, 0xdc,
-	0xc7, 0xa3, 0x06, 0x13, 0xe5, 0x9e, 0x3c, 0x83, 0xd0, 0x3a, 0xe6, 0x6a, 0x6b, 0xc1, 0x62, 0x7a,
-	0xf1, 0xb0, 0x93, 0xf3, 0xb1, 0x86, 0xa9, 0xcf, 0x26, 0x57, 0x10, 0x62, 0x5c, 0x37, 0x33, 0x57,
-	0x55, 0xe9, 0x50, 0xca, 0x90, 0xfa, 0x80, 0xc4, 0x30, 0xe6, 0x92, 0x69, 0xcb, 0x37, 0xa8, 0x24,
-	0xa0, 0x6d, 0x98, 0xfc, 0x0c, 0x00, 0xba, 0x26, 0xdd, 0xd5, 0x93, 0x2d, 0xda, 0xbc, 0xa5, 0x27,
-	0xde, 0x3f, 0x6d, 0x09, 0x64, 0x01, 0x91, 0x1f, 0x0a, 0x1a, 0xbb, 0x6d, 0x68, 0x4d, 0xbe, 0x33,
-	0x36, 0xfa, 0xa7, 0xb1, 0x1f, 0x03, 0x88, 0xbc, 0xbe, 0x7b, 0xef, 0x15, 0x81, 0x51, 0x3d, 0xf2,
-	0x66, 0xad, 0xf0, 0x4c, 0x5e, 0x02, 0x1c, 0x66, 0xd0, 0x2e, 0xd6, 0xe9, 0xf1, 0x88, 0x97, 0xab,
-	0x96, 0x42, 0x7b, 0xec, 0xba, 0x1e, 0xb3, 0x56, 0xec, 0xca, 0x82, 0x97, 0x0e, 0xe7, 0x31, 0xa1,
-	0x3d, 0x84, 0x3c, 0x86, 0xa8, 0xd6, 0x5c, 0xd9, 0x38, 0xc2, 0x5c, 0x13, 0x75, 0xfb, 0x3d, 0xee,
-	0xed, 0xf7, 0xe9, 0x25, 0x4c, 0x56, 0xfd, 0x6d, 0xf8, 0xab, 0xed, 0x33, 0x08, 0xf7, 0x4c, 0x56,
-	0x7e, 0x77, 0x86, 0xd4, 0x07, 0xc9, 0x0b, 0x88, 0x28, 0xb7, 0x95, 0xc4, 0x99, 0xda, 0x2a, 0xcf,
-	0xb9, 0xb5, 0x78, 0xed, 0x84, 0xb6, 0x61, 0x57, 0x70, 0xd0, 0x2b, 0x98, 0x4c, 0x60, 0x7c, 0x2d,
-	0xaf, 0x4b, 0x5d, 0xb9, 0xe4, 0x13, 0x4c, 0x57, 0x07, 0xdd, 0xb6, 0xff, 0xab, 0x05, 0xff, 0xfb,
-	0xd5, 0xfe, 0x6c, 0x02, 0x1c, 0x37, 0xe1, 0xd5, 0xd5, 0xe7, 0xcb, 0x9d, 0x70, 0x37, 0x55, 0xb6,
-	0xcc, 0x55, 0x91, 0xbe, 0x55, 0x6a, 0x27, 0xf9, 0x6b, 0xa9, 0xaa, 0xcd, 0x5a, 0x32, 0xb7, 0x55,
-	0xa6, 0x48, 0x95, 0xe6, 0xe5, 0x79, 0x51, 0xbf, 0x17, 0xa9, 0x28, 0x1d, 0x37, 0x25, 0x93, 0xa9,
-	0xce, 0xb2, 0x08, 0x9f, 0x95, 0xe7, 0xbf, 0x03, 0x00, 0x00, 0xff, 0xff, 0xf2, 0xef, 0x26, 0x51,
-	0x7a, 0x04, 0x00, 0x00,
-=======
-	proto.RegisterType((*Profile)(nil), "messages.Profile")
-}
-
-func init() { proto.RegisterFile("api/protobuf-spec/messages.proto", fileDescriptor_ec5e45ff8e70c33d) }
-
-var fileDescriptor_ec5e45ff8e70c33d = []byte{
-	// 649 bytes of a gzipped FileDescriptorProto
-	0x1f, 0x8b, 0x08, 0x00, 0x00, 0x00, 0x00, 0x00, 0x02, 0xff, 0x94, 0x54, 0xcd, 0x6a, 0x1b, 0x3b,
-	0x14, 0x66, 0xfc, 0x33, 0x8e, 0x8f, 0x21, 0xc9, 0x15, 0xe1, 0x32, 0x37, 0xdc, 0x7b, 0x1b, 0x06,
-	0x0a, 0x26, 0x25, 0x36, 0xa4, 0x84, 0x94, 0x42, 0x17, 0x6e, 0xa0, 0xad, 0x17, 0xa5, 0x46, 0xd9,
-	0x75, 0x13, 0xe4, 0x19, 0xd9, 0x51, 0xd1, 0x48, 0x53, 0x49, 0x63, 0x5a, 0xe8, 0x0b, 0xf4, 0x21,
-	0xba, 0xe8, 0x93, 0x74, 0xd1, 0x17, 0x2b, 0x3a, 0x33, 0xe3, 0x99, 0xa4, 0x49, 0x4b, 0x77, 0xfa,
-	0xbe, 0x73, 0x24, 0x7d, 0xe7, 0x7c, 0x3a, 0x82, 0x23, 0x96, 0x8b, 0x69, 0x6e, 0xb4, 0xd3, 0xcb,
-	0x62, 0x75, 0x62, 0x73, 0x9e, 0x4c, 0x33, 0x6e, 0x2d, 0x5b, 0x73, 0x3b, 0x41, 0x9a, 0xec, 0xd4,
-	0x38, 0xfe, 0x1e, 0xc0, 0xe8, 0x35, 0x73, 0xc9, 0xf5, 0x9b, 0xe5, 0x3b, 0x9e, 0x38, 0xb2, 0x0b,
-	0x1d, 0x91, 0x46, 0xc1, 0x51, 0x30, 0x1e, 0xd2, 0x8e, 0x48, 0xc9, 0xff, 0x00, 0xb9, 0xd1, 0x39,
-	0x37, 0x4e, 0x70, 0x1b, 0x75, 0x90, 0x6f, 0x31, 0xe4, 0x00, 0xfa, 0xdc, 0x18, 0x6d, 0xa2, 0x2e,
-	0x86, 0x4a, 0x40, 0x8e, 0x61, 0x60, 0xb4, 0x75, 0xdc, 0xd8, 0xa8, 0x77, 0xd4, 0x1d, 0x8f, 0x4e,
-	0xf7, 0x27, 0x5b, 0x05, 0x14, 0x03, 0xb4, 0x4e, 0x20, 0xc7, 0xd0, 0xcf, 0xb5, 0x96, 0x36, 0xea,
-	0x63, 0xe6, 0x41, 0x93, 0xb9, 0x90, 0xec, 0x23, 0x37, 0x0b, 0xad, 0x25, 0x2d, 0x53, 0xc8, 0xdf,
-	0x10, 0x5a, 0xc7, 0x5c, 0x61, 0xa3, 0x10, 0xaf, 0xab, 0x50, 0xfc, 0x0a, 0xc2, 0xf2, 0x58, 0x42,
-	0xa0, 0xa7, 0x58, 0xc6, 0xab, 0x0a, 0x70, 0xed, 0xd5, 0xe4, 0x78, 0x94, 0x2f, 0xe0, 0x96, 0x9a,
-	0xf2, 0x0e, 0x5a, 0x27, 0xc4, 0x9f, 0x03, 0x08, 0x5f, 0x08, 0x79, 0xdf, 0x51, 0xff, 0xc2, 0x90,
-	0x39, 0x67, 0xc4, 0xb2, 0x70, 0xbc, 0xea, 0x46, 0x43, 0xf8, 0x1d, 0x19, 0xfb, 0xb0, 0xc1, 0x5e,
-	0x74, 0x29, 0xae, 0x91, 0x13, 0x6a, 0x13, 0xf5, 0x2a, 0x4e, 0xa8, 0x0d, 0x79, 0x08, 0x7d, 0x2f,
-	0xdc, 0x97, 0x1c, 0x8c, 0x47, 0xa7, 0x7b, 0x8d, 0x9c, 0x4b, 0x4f, 0xd3, 0x32, 0x1a, 0x9f, 0x43,
-	0x1f, 0xb1, 0x6f, 0x72, 0xa2, 0x0b, 0xe5, 0x50, 0x4a, 0x97, 0x96, 0x80, 0x44, 0x30, 0xe0, 0x92,
-	0xe5, 0x96, 0xa7, 0xa8, 0x24, 0xa0, 0x35, 0x8c, 0xbf, 0x04, 0x00, 0x4d, 0xf3, 0xee, 0xeb, 0xc9,
-	0x0a, 0xcb, 0xbc, 0xa3, 0x27, 0x65, 0xfd, 0xb4, 0x4e, 0x20, 0x63, 0x08, 0x4b, 0xb3, 0xb0, 0xb0,
-	0xbb, 0xcc, 0xac, 0xe2, 0x4d, 0x61, 0xbd, 0x5f, 0x16, 0xf6, 0x2d, 0x80, 0xb0, 0xd4, 0xf7, 0xc7,
-	0xef, 0x8d, 0x40, 0xcf, 0x3f, 0x85, 0xea, 0xb9, 0xe1, 0x9a, 0x3c, 0x05, 0xd8, 0x7a, 0x50, 0x3f,
-	0xb8, 0xc3, 0xdb, 0x16, 0x4f, 0x66, 0x75, 0x0a, 0x6d, 0x65, 0x1f, 0x9e, 0xc1, 0x70, 0xd6, 0xf6,
-	0xef, 0xa7, 0x46, 0x1d, 0x40, 0x7f, 0xc3, 0x64, 0x51, 0xba, 0xdd, 0xa5, 0x25, 0x88, 0x9f, 0x40,
-	0x48, 0xb9, 0x2d, 0x24, 0xba, 0x60, 0x8b, 0x24, 0xe1, 0xd6, 0xe2, 0xb6, 0x1d, 0x5a, 0xc3, 0x66,
-	0x34, 0x3a, 0xad, 0xd1, 0x88, 0x87, 0x30, 0x98, 0xcb, 0xb9, 0xca, 0x0b, 0x17, 0x3f, 0x83, 0xdd,
-	0x0b, 0xad, 0x14, 0x4f, 0x9c, 0xd0, 0x6a, 0xae, 0x56, 0x9a, 0x3c, 0x82, 0xbf, 0x92, 0x2d, 0x73,
-	0x65, 0x9d, 0x11, 0x6a, 0x5d, 0xa9, 0xd9, 0x6f, 0x02, 0x97, 0xc8, 0xc7, 0x9f, 0x60, 0x34, 0xb3,
-	0x56, 0xac, 0x55, 0xc6, 0x95, 0xb3, 0xed, 0x99, 0x0b, 0x7e, 0x37, 0x73, 0x33, 0xd8, 0x6b, 0xdd,
-	0x23, 0xd4, 0x4a, 0xa3, 0xc8, 0xd1, 0x69, 0xd4, 0xec, 0xb9, 0x29, 0x8d, 0xee, 0x26, 0x37, 0x70,
-	0xfc, 0x35, 0x80, 0xc1, 0xc2, 0xe8, 0x95, 0x90, 0x9c, 0xfc, 0x87, 0xa6, 0xf9, 0xe5, 0xd5, 0xd6,
-	0xcc, 0x61, 0xc5, 0xcc, 0x53, 0xf2, 0x00, 0x46, 0xde, 0x41, 0x6d, 0x99, 0xf4, 0xf1, 0x96, 0xa9,
-	0x9e, 0x9a, 0xa7, 0x7e, 0xbf, 0xe1, 0xef, 0x0b, 0x6e, 0x9d, 0x8f, 0x97, 0xd6, 0x0e, 0x2b, 0x66,
-	0x9e, 0x92, 0x7f, 0x60, 0x07, 0x7b, 0xe7, 0x83, 0x3d, 0x0c, 0x0e, 0x10, 0xcf, 0x53, 0x3f, 0x8f,
-	0x4e, 0x64, 0xdc, 0x3a, 0x96, 0xe5, 0x38, 0x4d, 0x43, 0xda, 0x10, 0xcf, 0xcf, 0xdf, 0x9e, 0xad,
-	0x85, 0xbb, 0x2e, 0x96, 0x93, 0x44, 0x67, 0xd3, 0x97, 0x5a, 0xaf, 0x25, 0xbf, 0x90, 0xba, 0x48,
-	0x17, 0x92, 0xb9, 0x95, 0x36, 0xd9, 0x54, 0xe7, 0x5c, 0x9d, 0x64, 0xfe, 0xff, 0x9b, 0x0a, 0xe5,
-	0xb8, 0x51, 0x4c, 0x4e, 0xf3, 0xe5, 0x32, 0xc4, 0x6f, 0xf2, 0xf1, 0x8f, 0x00, 0x00, 0x00, 0xff,
-	0xff, 0x34, 0xf8, 0x50, 0xa0, 0x4a, 0x05, 0x00, 0x00,
->>>>>>> 3fcedbf1
+	proto.RegisterType((*Request)(nil), "messages.Request")
+	proto.RegisterType((*Arguments)(nil), "messages.Arguments")
+}
+
+func init() { proto.RegisterFile("api/protobuf-spec/messages.proto", fileDescriptor4) }
+
+var fileDescriptor4 = []byte{
+	// 655 bytes of a gzipped FileDescriptorProto
+	0x1f, 0x8b, 0x08, 0x00, 0x00, 0x00, 0x00, 0x00, 0x02, 0xff, 0x94, 0x54, 0xcd, 0x6e, 0xd4, 0x3c,
+	0x14, 0x55, 0xe6, 0x27, 0x69, 0x6e, 0xa4, 0xef, 0x03, 0xab, 0xa0, 0x50, 0xf1, 0x53, 0x45, 0x42,
+	0x1a, 0x15, 0x75, 0x46, 0x1a, 0x54, 0x15, 0xb1, 0x1b, 0x90, 0x80, 0x59, 0x20, 0x2a, 0xb3, 0x82,
+	0x0d, 0xf2, 0x24, 0x9e, 0x69, 0x90, 0x13, 0xa7, 0xb6, 0x33, 0x82, 0x47, 0x60, 0xc1, 0x23, 0xb0,
+	0xe0, 0x59, 0x78, 0x31, 0xe4, 0xeb, 0x64, 0x12, 0x4a, 0x0b, 0x62, 0xe7, 0x7b, 0xee, 0xb5, 0x7d,
+	0xce, 0x3d, 0xd7, 0x86, 0x43, 0x56, 0xe5, 0xb3, 0x4a, 0x49, 0x23, 0x57, 0xf5, 0xfa, 0x58, 0x57,
+	0x3c, 0x9d, 0x15, 0x5c, 0x6b, 0xb6, 0xe1, 0x7a, 0x8a, 0x30, 0xd9, 0x6b, 0xe3, 0xe4, 0x87, 0x07,
+	0xd1, 0x6b, 0x66, 0xd2, 0xf3, 0x37, 0xab, 0x8f, 0x3c, 0x35, 0xe4, 0x3f, 0x18, 0xe4, 0x59, 0xec,
+	0x1d, 0x7a, 0x93, 0x90, 0x0e, 0xf2, 0x8c, 0xdc, 0x07, 0xa8, 0x94, 0xac, 0xb8, 0x32, 0x39, 0xd7,
+	0xf1, 0x00, 0xf1, 0x1e, 0x42, 0xf6, 0x61, 0xcc, 0x95, 0x92, 0x2a, 0x1e, 0x62, 0xca, 0x05, 0xe4,
+	0x08, 0x02, 0x25, 0xb5, 0xe1, 0x4a, 0xc7, 0xa3, 0xc3, 0xe1, 0x24, 0x9a, 0xdf, 0x98, 0xee, 0x18,
+	0x50, 0x4c, 0xd0, 0xb6, 0x80, 0x1c, 0xc1, 0xb8, 0x92, 0x52, 0xe8, 0x78, 0x8c, 0x95, 0xfb, 0x5d,
+	0xe5, 0x99, 0x60, 0x9f, 0xb9, 0x3a, 0x93, 0x52, 0x50, 0x57, 0x42, 0x6e, 0x83, 0xaf, 0x0d, 0x33,
+	0xb5, 0x8e, 0x7d, 0xbc, 0xae, 0x89, 0x92, 0x57, 0xe0, 0xbb, 0x63, 0x09, 0x81, 0x51, 0xc9, 0x0a,
+	0xde, 0x28, 0xc0, 0xb5, 0x65, 0x53, 0xe1, 0x51, 0x56, 0xc0, 0x25, 0x36, 0xee, 0x0e, 0xda, 0x16,
+	0x24, 0x5f, 0x3c, 0xf0, 0x5f, 0xe4, 0xe2, 0xba, 0xa3, 0xee, 0x42, 0xc8, 0x8c, 0x51, 0xf9, 0xaa,
+	0x36, 0xbc, 0xe9, 0x46, 0x07, 0xd8, 0x1d, 0x05, 0xfb, 0xb4, 0xc5, 0x5e, 0x0c, 0x29, 0xae, 0x11,
+	0xcb, 0xcb, 0x6d, 0x3c, 0x6a, 0xb0, 0xbc, 0xdc, 0x92, 0x87, 0x30, 0xb6, 0xc4, 0xad, 0x64, 0x6f,
+	0x12, 0xcd, 0xff, 0xef, 0xe8, 0xbc, 0xb5, 0x30, 0x75, 0xd9, 0xe4, 0x14, 0xc6, 0x18, 0xdb, 0x26,
+	0xa7, 0xb2, 0x2e, 0x0d, 0x52, 0x19, 0x52, 0x17, 0x90, 0x18, 0x02, 0x2e, 0x58, 0xa5, 0x79, 0x86,
+	0x4c, 0x3c, 0xda, 0x86, 0xc9, 0x37, 0x0f, 0xa0, 0x6b, 0xde, 0x75, 0x3d, 0x59, 0xa3, 0xcc, 0x2b,
+	0x7a, 0xe2, 0xf4, 0xd3, 0xb6, 0x80, 0x4c, 0xc0, 0x77, 0x66, 0xa1, 0xb0, 0xab, 0xcc, 0x6c, 0xf2,
+	0x9d, 0xb0, 0xd1, 0x1f, 0x85, 0x7d, 0x1d, 0x80, 0xef, 0xf8, 0xfd, 0xf3, 0xbc, 0x11, 0x18, 0xd9,
+	0x51, 0x68, 0xc6, 0x0d, 0xd7, 0xe4, 0x29, 0xc0, 0xce, 0x83, 0x76, 0xe0, 0x0e, 0x2e, 0x5b, 0x3c,
+	0x5d, 0xb4, 0x25, 0xb4, 0x57, 0x6d, 0xef, 0x63, 0x5a, 0xe7, 0x9b, 0xb2, 0xe0, 0xa5, 0x41, 0x3f,
+	0x42, 0xda, 0x43, 0xae, 0x9b, 0xb8, 0x6e, 0xee, 0x83, 0xde, 0xdc, 0x1f, 0x9c, 0x40, 0xb8, 0xe8,
+	0x4f, 0xc3, 0x6f, 0x6d, 0xdf, 0x87, 0xf1, 0x96, 0x89, 0xda, 0xcd, 0xce, 0x90, 0xba, 0x20, 0x79,
+	0x02, 0x3e, 0xe5, 0xba, 0x16, 0xe8, 0xa9, 0xae, 0xd3, 0x94, 0x6b, 0x8d, 0xdb, 0xf6, 0x68, 0x1b,
+	0x76, 0x17, 0x0e, 0x7a, 0x17, 0x26, 0x21, 0x04, 0x4b, 0xb1, 0x2c, 0xab, 0xda, 0x24, 0xef, 0x20,
+	0x5a, 0xec, 0x78, 0xeb, 0xfe, 0x13, 0xf4, 0xfe, 0xf6, 0x04, 0x7f, 0x6d, 0x02, 0x5c, 0x6e, 0x42,
+	0xf2, 0xdd, 0x83, 0x80, 0xf2, 0x8b, 0x9a, 0x6b, 0x43, 0xee, 0xa1, 0x41, 0xeb, 0x5c, 0xf0, 0x0f,
+	0x3b, 0xe3, 0xc2, 0x06, 0x59, 0x66, 0xe4, 0x01, 0x44, 0xd6, 0x2d, 0xa9, 0x99, 0xb0, 0xf9, 0x9e,
+	0x81, 0x16, 0x5a, 0x66, 0x76, 0xbf, 0x72, 0x47, 0xd9, 0xbc, 0xb3, 0x31, 0x6c, 0x90, 0x65, 0x46,
+	0xee, 0xc0, 0x1e, 0x2a, 0xb3, 0xc9, 0x11, 0x26, 0x03, 0x8c, 0x97, 0x99, 0x7d, 0x7b, 0x26, 0x2f,
+	0xb8, 0x36, 0xac, 0xa8, 0x1a, 0xa7, 0x3a, 0x20, 0xb9, 0x80, 0x70, 0xa1, 0x36, 0xb5, 0x13, 0xff,
+	0x08, 0x82, 0xe6, 0x48, 0x64, 0x18, 0xcd, 0x6f, 0xf6, 0xc4, 0xbb, 0x04, 0x6d, 0x2b, 0xc8, 0x29,
+	0x44, 0x85, 0xfd, 0x01, 0x25, 0xfe, 0x80, 0x48, 0x39, 0x9a, 0xdf, 0xea, 0x36, 0xf4, 0xbe, 0x47,
+	0xda, 0xaf, 0x7c, 0x76, 0xfa, 0xfe, 0x64, 0x93, 0x9b, 0xf3, 0x7a, 0x35, 0x4d, 0x65, 0x31, 0x7b,
+	0x29, 0xe5, 0x46, 0xf0, 0xe7, 0x42, 0xd6, 0xd9, 0x99, 0x60, 0x66, 0x2d, 0x55, 0x31, 0x93, 0x15,
+	0x2f, 0x8f, 0x71, 0xcb, 0x2c, 0x2f, 0x0d, 0x57, 0x25, 0x13, 0xb3, 0x6a, 0xb5, 0xf2, 0xf1, 0x17,
+	0x7e, 0xfc, 0x33, 0x00, 0x00, 0xff, 0xff, 0x25, 0x28, 0xbd, 0xef, 0xa9, 0x05, 0x00, 0x00,
 }